"""
    SimpleFlux

Represents a simple flux component in a hydrological model.

# Arguments
- `inputs::Vector{Num}`: A vector of input variables.
- `outputs::Vector{Num}`: A vector of output variables.
- `params::Vector{Num}`: A vector of parameter variables.
- `exprs::Vector{Num}`: A vector of expressions describing the formulas for output variables.
- `meta::HydroMeta`: Contains metadata about the flux, including input, output, and parameter names.

# Fields
- `inputs::Vector{Num}`: A vector of input variables.
- `outputs::Vector{Num}`: A vector of output variables.
- `params::Vector{Num}`: A vector of parameter variables.
- `exprs::Vector{Num}`: A vector of expressions describing the formulas for output variables.
- `func::Function`: A compiled function that calculates the flux.
- `meta::HydroMeta`: Contains metadata about the flux, including input, output, and parameter names.

# Constructors
    SimpleFlux(inputs::Vector{Num}, outputs::Vector{Num}, params::Vector{Num}, exprs::Vector{Num}, meta::HydroMeta)
    SimpleFlux(flux_names::Pair{Vector{Symbol},Vector{Symbol}}, param_names::Vector{Symbol}=Symbol[]; flux_funcs::Vector{<:Function}=Function[])

# Description
`SimpleFlux` is a structure that encapsulates a simple flux calculation in a hydrological model. 
It can be constructed either by providing explicit inputs, outputs, parameters, and expressions, 
or by specifying names for fluxes and parameters along with optional flux functions.

The structure automatically compiles the provided expressions or functions into an efficient 
calculation function, which can be used to compute flux values given input and parameter values.

This structure is particularly useful for representing straightforward hydrological processes 
where the relationship between inputs and outputs can be expressed as simple mathematical formulas.
"""
struct SimpleFlux <: AbstractSimpleFlux
    "Vector of input variables"
    inputs::Vector{Num}
    "Vector of output variables"
    outputs::Vector{Num}
    "Vector of parameter variables"
    params::Vector{Num}
    "Vector of expressions describing the formulas for output variables"
    exprs::Vector{Num}
    "Compiled function that calculates the flux"
    func::Function
    "Metadata about the flux, including input, output, and parameter names"
    meta::HydroMeta

    function SimpleFlux(
        inputs::Vector{Num},
        outputs::Vector{Num},
        params::Vector{Num},
        exprs::Vector{Num},
    )
        #* Convert to a symbol based on the variable
        input_names = Symbolics.tosymbol.(inputs, escape=false)
        output_names = Symbolics.tosymbol.(outputs, escape=false)
        param_names = length(params) > 0 ? Symbolics.tosymbol.(params) : Symbol[]
        #* name the flux
        flux_name = Symbol(Symbol(reduce((x, y) -> Symbol(x, y), output_names)), :_simple_flux)
        #* construct meta
        meta = HydroMeta(inputs=input_names, outputs=output_names, params=param_names, name=flux_name)
        #* build flux function
        flux_func = build_flux_func(inputs, outputs, params, exprs)

        return new(
            inputs,
            outputs,
            params,
            exprs,
            flux_func,
            meta
        )
    end

    function SimpleFlux(
        fluxes::Pair{Vector{Num},Vector{Num}},
        params::Vector{Num}=Num[];
        exprs::Vector{Num}=Num[]
    )
        #* Get input and output variables
        inputs, outputs = fluxes[1], fluxes[2]

        if length(exprs) == 0
            #* Get the corresponding calculation formula according to the input and output parameter names
            hydro_equation = HydroEquation(input_names, output_names, param_names)
            exprs = HydroEquations.expr(hydro_equation)
        end

        return SimpleFlux(
            inputs,
            outputs,
            params,
            exprs,
        )
    end
end

"""
    (flux::AbstractSimpleFlux)(input::Union{Vector,Matrix,Array}, pas::ComponentVector; ptypes::AbstractVector{Symbol}=Symbol[], kwargs...)

Apply the simple flux model to input data of various dimensions.

# Arguments
- `input`: Input data, which can be:
  - `Vector`: A vector of input values for a single time step.
  - `Matrix`: A matrix of input values, where each column represents a different time step.
  - `Array`: A 3D array of input values, with dimensions (var_names, node_names, ts_len).
- `pas::ComponentVector`: A component vector containing parameter values.
- `kwargs...`: Additional keyword arguments (unused in this function), provided for compatibility with the component callable function API
    - `ptypes::AbstractVector{Symbol}`: A vector of symbols representing parameter categories (only used for `Array` input).

# Returns
- For vector input: The result of applying the flux function to the input and parameters.
- For matrix input: A matrix where each column is the result of applying the flux function to the corresponding input column.
- For 3D array input: A 3D array of flux outputs, with dimensions (output_var_names, node_names, ts_len).
"""
function (flux::AbstractSimpleFlux)(input::Vector, pas::ComponentVector, timeidx::Integer=1; kwargs...)
    params_vec = collect([pas[:params][nm] for nm in get_param_names(flux)])
    flux.func(input, params_vec, timeidx)
end

function (flux::AbstractSimpleFlux)(input::Matrix, pas::ComponentVector, timeidx::Vector{<:Number}=collect(1:size(input)[2]); kwargs...)
    # assert the input params must include all the parameters in the flux
    @assert all(nm in keys(pas[:params]) for nm in get_param_names(flux)) "Input parameters do not match the flux parameters, the flux parameters should be: $(get_param_names(flux))"
    params_vec = collect([pas[:params][nm] for nm in get_param_names(flux)])
    reduce(hcat, flux.func.(eachslice(input, dims=2), Ref(params_vec), timeidx))
end

function (flux::AbstractSimpleFlux)(input::Array, pas::ComponentVector, timeidx::Vector{<:Number}=collect(1:size(input)[3]); kwargs...)
    #* get kwargs
    ptypes = get(kwargs, :ptypes, collect(keys(pas[:params])))

    #* extract params and nn params
    params_collect = [collect(pas[:params][ptype]) for ptype in ptypes]
    #* check params input is correct
    for (ptype, params_item) in zip(ptypes, params_collect)
        @assert all(param_name in keys(params_item) for param_name in get_param_names(flux)) "Missing required parameters. Expected all of $(get_param_names(flux)), but got $(keys(params_item)) at param type: $ptype."
    end
    params_vec = collect([collect([params_item[pname] for pname in get_param_names(flux)]) for params_item in params_collect])

    #* array dims: (var_names * node_names * ts_len)
    flux_output_vec = [reduce(hcat, flux.func.(eachslice(input[:, i, :], dims=2), Ref(param_vec[i]), timeidx)) for i in eachindex(ptypes)]
    flux_output_arr = reduce((m1, m2) -> cat(m1, m2, dims=3), flux_output_vec)
    permutedims(flux_output_arr, (3, 1, 2))
end


"""
    NeuralFlux <: AbstractNeuralFlux

Represents a neural network-based flux component in a hydrological model.

# Fields
- `inputs::Vector{Num}`: A vector of input variables.
- `outputs::Vector{Num}`: A vector of output variables.
- `nnparam::Symbolics.Arr`: An array of neural network parameters.
- `expr::Symbolics.Arr{Num,1}`: Expressions describing the formulas for output variables.
- `func::Function`: A compiled function that calculates the flux using the neural network.
- `meta::HydroMeta`: Contains metadata about the flux, including input, output, and neural network parameter names.
- `nninfos::NamedTuple`: Contains information about the neural network's input and output structure.

# Constructors
    # 1. Construct a NeuralFlux with specified input/output fluxes and a neural network, the neural network should specify the name
    NeuralFlux(fluxes::Pair{Vector{Num},Vector{Num}}, chain::Lux.AbstractExplicitContainerLayer)

# Description
`NeuralFlux` is a structure that encapsulates a neural network-based flux calculation in a hydrological model. 
It combines symbolic mathematics with neural networks to create a flexible and powerful representation of complex hydrological processes.

The structure automatically handles the integration of the neural network into the symbolic framework, 
allowing for seamless incorporation of machine learning models into traditional hydrological equations.

This structure is particularly useful for representing complex, non-linear relationships in hydrological systems 
where traditional equations may be insufficient or unknown.
"""
struct NeuralFlux <: AbstractNeuralFlux
    "Vector of input variables"
    inputs::Vector{Num}
    "Vector of output variables"
    outputs::Vector{Num}
    "Array of neural network parameters"
    nnparam::Symbolics.Arr
    "Array of expressions describing the formulas for output variables"
    expr::Symbolics.Arr{Num,1}
    "Compiled function that calculates the flux using the neural network"
    func::Function
    "Metadata about the flux, including input, output, and neural network parameter names"
    meta::HydroMeta
    "Information about the neural network's input and output structure"
    nninfos::NamedTuple

    function NeuralFlux(
        inputs::Vector{Num},
        outputs::Vector{Num},
        chain, # ::LuxCore.AbstractExplicitContainerLayer
    )
        #* assert the chain has a name
        @assert chain.name isa Symbol "Neural network chain should have a name with Symbol type"
        #* Get the neural network name (neural flux param name) and object
        chain_name = chain.name
        #* Initialize model parameter type for model parameter dimension definition
        init_params = ComponentVector(Lux.initialparameters(StableRNG(42), chain))
        init_params_axes = getaxes(init_params)

        #* Define parameter variables according to initialization parameters: Define type as Vector{parameter length}
        chain_params = first(@parameters $chain_name[1:length(init_params)] = Vector(init_params))
        #* Use Symbolics.array_term to define the slow-building parameter variables:
        #* when the model is called, it is rebuilt into the ComponentVector type according to
        #* the axes of `init_params` and the Vector type of the parameter as the calculation parameter input
        lazy_params = Symbolics.array_term((x, axes) -> ComponentVector(x, axes), chain_params, init_params_axes, size=size(chain_params))

        #* Convert to a symbol based on the variable
        input_names = Symbolics.tosymbol.(inputs, escape=false)
        output_names = Symbolics.tosymbol.(outputs, escape=false)

        #* Constructing neural network input and output variables
        nn_input_name = Symbol(chain_name, :_input)
        nn_output_name = Symbol(chain_name, :_output)

        #* The input and output of the model can only be of type Symbolics.Arr{Num, 1},
        #* so it cannot be defined based on outputs and output_vars
        nn_input = first(@variables $(nn_input_name)[1:length(input_names)])
        nn_output = first(@variables $(nn_output_name)[1:length(output_names)])

        #* Constructing a calculation expression based on a neural network
        flux_expr = LuxCore.stateless_apply(chain, nn_input, lazy_params)
<<<<<<< HEAD
        nn_func = (x, p) -> LuxCore.stateless_apply(chain, x, ComponentVector(p, init_params_axes))

        #* neuralflux meta
        meta = HydroMeta(inputs=input_names, outputs=output_names, nns=[chain_name], name=Symbol(chain_name, :_nn_flux))
        nninfos = (inputs=nn_input, outputs=nn_output, paramlen=length(init_params))

        new(
            inputs, outputs, chain_params,
            flux_expr, nn_func,
            meta, nninfos,
=======

        #* Define the neural network calculation function without Symbolics definition
        nn_func = (x, p) -> LuxCore.stateless_apply(chain, x, ComponentVector(p, init_params_axes))

        #* neuralflux metadata infos
        infos = (input=input_names, output=output_names, param=Symbol[], nn=[chain_name])

        #* neuralflux nnios
        nnios = (input=nn_input, output=nn_output, paramlen=length(init_params))

        new(
            input_vars,
            output_vars,
            chain_params,
            flux_expr,
            nn_func,
            infos,
            nnios
>>>>>>> 6e2e7f7d
        )
    end

    function NeuralFlux(
        fluxes::Pair{Vector{Num},Vector{Num}},
        chain, # ::LuxCore.AbstractExplicitContainerLayer
    )
        #* Get input and output variables
        inputs, outputs = fluxes[1], fluxes[2]
        return NeuralFlux(inputs, outputs, chain)
    end
end

"""
    (flux::AbstractFlux)(input::Union{Vector,Matrix,Array}, pas::ComponentVector; ptypes::AbstractVector{Symbol}=Symbol[], kwargs...)

Apply the flux model (simple or neural) to input data of various dimensions.

# Arguments
- `input`: Input data, which can be:
  - `Vector`: A vector of input values for a single time step.
  - `Matrix`: A matrix of input values, where each column represents a different time step.
  - `Array`: A 3D array of input values, with dimensions (var_names, node_names, ts_len).
- `pas::ComponentVector`: A component vector containing parameter values.
- `ptypes::AbstractVector{Symbol}`: A vector of symbols representing parameter categories (only used for `Array` input).
- `kwargs...`: Additional keyword arguments (unused in this function), provided for compatibility with the component callable function API

# Returns
- For vector input: The result of applying the flux function to the input and parameters.
- For matrix input: A matrix where each column is the result of applying the flux function to the corresponding input column.
- For 3D array input: A 3D array of flux outputs, with dimensions (output_var_names, node_names, ts_len).

# Note
For neural flux models, the parameters are accessed from `pas[:nn]` instead of `pas[:params]`.
"""
function (flux::AbstractNeuralFlux)(input::Vector, pas::ComponentVector, timeidx::Integer=1; kwargs...)
    nn_params_vec = pas[:nn][get_nn_names(flux)[1]]
    flux.func(input, nn_params_vec)
end

function (flux::AbstractNeuralFlux)(input::Matrix, pas::ComponentVector, timeidx::Vector{<:Number}=collect(1:size(input)[2]); kwargs...)
    nn_params_vec = pas[:nn][get_nn_names(flux)[1]]
    flux.func(input', nn_params_vec)
end

<<<<<<< HEAD
function (flux::AbstractNeuralFlux)(input::Array, pas::ComponentVector, timeidx::Vector{<:Number}=collect(1:size(input)[3]); kwargs...)
    nn_params = pas[:nn][get_nn_names(flux)[1]]
=======
function (flux::AbstractNeuralFlux)(input::Array, pas::ComponentVector; kwargs...)
    nn_params = pas[:nn][flux.infos[:nn][1]]
>>>>>>> 6e2e7f7d
    #* array dims: (ts_len * node_names * var_names)
    flux_output_vec = [flux.func(input[:, i, :], nn_params) for i in 1:size(input)[2]]
    flux_output_arr = reduce((m1, m2) -> cat(m1, m2, dims=3), flux_output_vec)
    permutedims(flux_output_arr, (1, 3, 2))
end

"""
    StateFlux <: AbstractStateFlux

Represents a state flux component in a hydrological model.

# Fields
- `inputs::Vector{Num}`: A vector of input variables.
- `state::Num`: The state variable.
- `params::Vector{Num}`: A vector of parameter variables.
- `expr::Num`: The expression describing the state variable's formula.
- `func::Function`: A function to calculate the state flux.
- `meta::HydroMeta`: Contains metadata about inputs, state, parameters, and neural networks.

# Constructors
    # 1. Detailed specification of inputs, state, parameters, and state expression
    StateFlux(fluxes::Vector{Num}, state::Num, params::Vector{Num}=Num[]; expr::Num)
    # 2. Automatic construction of state expression as the difference between sum of input fluxes and sum of output fluxes
    StateFlux(fluxes::Pair{Vector{Num},Vector{Num}}, state::Num)

# Description
StateFlux is a structure that represents a state flux in a hydrological model. It encapsulates 
the relationship between input fluxes, output fluxes, and a state variable. The structure 
provides methods to calculate state changes based on the provided expressions and parameters.

The first constructor allows for detailed specification of inputs, state, parameters, and the 
state expression. The second constructor automatically constructs a state expression as the 
difference between sum of input fluxes and sum of output fluxes. The third constructor is used 
for simple state transitions.

This structure is particularly useful in building complex hydrological models where state 
variables evolve over time based on various input and output fluxes.
"""

struct StateFlux <: AbstractStateFlux
    "A map of input names (Symbol) and its variables (Num)"
    inputs::Vector{Num}
    "A map of state names (Symbol) and its variables (Num)"
    state::Num
    "A map of parameters names (Symbol) and its variables (Num)"
    params::Vector{Num}
    "flux expressions to descripe the formula of the state variable"
    expr::Num
    "flux expressions to descripe the formula of the output variable"
    func::Function
    "bucket information: keys contains: input, output, param, state"
    meta::HydroMeta

    function StateFlux(
        fluxes::Vector{Num},
        state::Num,
        params::Vector{Num}=Num[];
        expr::Num
    )
        #* Convert to a symbol based on the variable
        input_names = Symbolics.tosymbol.(fluxes, escape=false)
        state_name = Symbolics.tosymbol(state, escape=false)
        param_names = length(params) > 0 ? Symbol.(Symbolics.tosymbol.(params, escape=false)) : Symbol[]
        meta = HydroMeta(inputs=input_names, states=[state_name], params=param_names, name=Symbol(state_name, :_state_flux))
        state_func = build_flux_func(fluxes, [state], params, [expr])
        return new(
            fluxes,
            state,
            params,
            expr,
            state_func,
            meta
        )
    end

    function StateFlux(
        fluxes::Pair{Vector{Num},Vector{Num}},
        state::Num;
    )
        influxes, outfluxes = fluxes[1], fluxes[2]
        #* Construct the default calculation formula: sum of input variables minus sum of output variables
        state_expr = sum(influxes) - sum(outfluxes)
        return StateFlux(vcat(influxes, outfluxes), state, expr=state_expr)
    end

    function StateFlux(
        states::Pair{Num,Num};
    )
        ori_state, new_state = states[1], states[2]
        #* Construct the default calculation formula: new state variable minus old state variable
        state_expr = new_state - ori_state
        return StateFlux([new_state], ori_state, expr=state_expr)
    end
end

"""
    (flux::AbstractStateFlux)(input::Union{Vector,Matrix,Array}, pas::ComponentVector; ptypes::AbstractVector{Symbol}=Symbol[], kwargs...)

Apply the state flux model to input data of various dimensions.

# Arguments
- `input`: Input data, which can be:
  - `Vector`: A vector of input values for a single time step.
  - `Matrix`: A matrix of input values, where each column represents a different time step.
  - `Array`: A 3D array of input values, with dimensions (var_names, node_names, ts_len).
- `pas::ComponentVector`: A component vector containing parameter values.
- `ptypes::AbstractVector{Symbol}`: A vector of symbols representing parameter categories (only used for `Array` input).
- `kwargs...`: Additional keyword arguments (unused in this function), provided for compatibility with the component callable function API.

# Returns
This function does not actually return a value, as state flux models cannot be run directly.

# Notes
- State flux models cannot be run directly and will throw an error if attempted.
- To use state flux models, they should be incorporated into a SimpleFlux or other composite flux model.
"""
(::AbstractStateFlux)(::Vector, ::ComponentVector, ::Integer=1; kwargs...) = @error "State Flux cannot run directly, please using SimpleFlux to run"
(::AbstractStateFlux)(::Matrix, ::ComponentVector, ::Vector{<:Number}=collect(1:size(input)[2]); kwargs...) = @error "State Flux cannot run directly, please using SimpleFlux to run"
(::AbstractStateFlux)(::Array, ::ComponentVector, ::Vector{<:Number}=collect(1:size(input)[3]); kwargs...) = @error "State Flux cannot run directly, please using SimpleFlux to run"


"""
    RouteFlux{rtype} <: AbstractRouteFlux

Represents a routing flux component in a hydrological model.

# Fields
- `inputs::Vector{Num}`: A vector of input variables.
- `outputs::Vector{Num}`: A vector of output variables.
- `params::Vector{Num}`: A vector of parameter variables.
- `meta::NamedTuple`: Contains metadata about the flux, including input, output, and parameter names.

# Type Parameters
- `rtype`: A symbol representing the specific type of routing flux.

# Constructors
    RouteFlux(input::Num, params::Vector{Num}; routetype::Symbol, output::Union{Num,Nothing}=nothing)

# Description
`RouteFlux` is a structure that encapsulates a routing flux calculation in a hydrological model. 
It is designed to represent various types of routing processes, with the specific type indicated 
by the `rtype` parameter.

The structure automatically generates an output variable name based on the input if not provided,
and organizes the information about inputs, outputs, and parameters into the `meta` field.

This structure is particularly useful for representing routing processes in hydrological models, 
where water is transferred from one point to another in the system.
"""
struct RouteFlux{rtype} <: AbstractRouteFlux
    "A map of input names (Symbol) and its variables (Num)"
    inputs::Vector{Num}
    "A map of output names (Symbol) and its variables (Num)"
    outputs::Vector{Num}
    "A map of parameters names (Symbol) and its variables (Num)"
    params::Vector{Num}
    "A map of states names (Symbol) and its variables (Num)"
    states::Vector{Num}
    "bucket information: keys contains: input, output, param, state"
    meta::HydroMeta

    function RouteFlux(
        input::Num,
        params::Vector{Num},
        states::Vector{Num};
        routetype::Symbol,
        output::Union{Num,Nothing}=nothing,
    )
        input_name = Symbolics.tosymbol(input, escape=false)
        param_names = isempty(params) ? Symbol[] : Symbolics.tosymbol.(params, escape=false)
        state_names = isempty(states) ? Symbol[] : Symbolics.tosymbol.(states, escape=false)

        if isnothing(output)
            output_name = Symbol(input_name, :_routed)
            output = first(@variables $output_name)
        else
            output_name = Symbolics.tosymbol(output, escape=false)
        end
        #* Setup the name information of the hydroroutement
        meta = HydroMeta(inputs=[input_name], outputs=[output_name], params=param_names, states=state_names, name=Symbol(output_name, :_route_flux))

        return new{routetype}(
            [input], [output],
            params, states,
            meta
        )
    end
end

"""
    (flux::AbstractRouteFlux)(input::Union{Vector,Matrix,Array}, pas::ComponentVector; ptypes::AbstractVector{Symbol}=Symbol[], kwargs...)

Apply the route flux model to input data of various dimensions.

# Arguments
- `input`: Input data, which can be:
  - `Vector`: A vector of input values for a single time step.
  - `Matrix`: A matrix of input values, where each column represents a different time step.
  - `Array`: A 3D array of input values, with dimensions (var_names, node_names, ts_len).
- `pas::ComponentVector`: A component vector containing parameter values.
- `ptypes::AbstractVector{Symbol}`: A vector of symbols representing parameter categories (only used for `Array` input).
- `kwargs...`: Additional keyword arguments (unused in this function), provided for compatibility with the component callable function API.

# Returns
This function does not actually return a value, as route flux models are abstract and cannot be run directly.

# Notes
- Route flux models are abstract and cannot be run directly. Attempting to do so will throw an error.
- Specific implementations of route flux models (subtypes of AbstractRouteFlux) should provide their own implementations of this function.
- Route flux models are typically used to represent water routing processes in hydrological systems.
"""
(::RouteFlux)(::Vector, ::ComponentVector, timeidx::Integer=1; kwargs...) = @error "Abstract RouteFlux is not support for single timepoint"
(::AbstractRouteFlux)(input::Matrix, pas::ComponentVector, timeidx::Vector{<:Number}=collect(1:size(input)[2]); kwargs...) = @error "Must be implemented by subtype"
(::AbstractRouteFlux)(input::Array, pas::ComponentVector, ptypes::AbstractVector{Symbol}, timeidx::Vector{<:Number}=collect(1:size(input)[3]); kwargs...) = @error "Must be implemented with the Route type"

"""
    UnitHydroFlux{solvetype} <: AbstractRouteFlux

Represents a unit hydrograph flux model for routing water through a hydrological system.

# Fields
- `inputs::Vector{Num}`: A vector of input variables (Num).
- `outputs::Vector{Num}`: A vector of output variables (Num).
- `params::Vector{Num}`: A vector of parameter variables (Num).
- `uhfunc::Function`: The unit hydrograph function.
- `meta::HydroMeta`: A named tuple containing information about inputs, outputs, parameters, and states.

# Constructor
    UnitHydroFlux(input::Num, param::Num, uhfunc::Function; solvetype::Symbol=:unithydro1)

# Arguments
- `input::Num`: The input variable.
- `param::Num`: The parameter variable.
- `uhfunc::Function`: The unit hydrograph function.
- `solvetype::Symbol`: The solver type (default is `:unithydro1`).

# Description
UnitHydroFlux represents a unit hydrograph flux model for routing water through a hydrological system. 
It uses a unit hydrograph function to transform input flows into routed output flows.

The structure supports different solving methods, specified by the `solvetype` parameter. 
Currently, it implements two solver types:
- `:unithydro1`: Uses a discrete problem approach to calculate the routed flow.
- `:unithydro2`: Uses a sparse matrix approach for more efficient computation, especially for longer time series.
The choice of solver type can affect both the performance and memory usage of the model.

This flux model is particularly useful in hydrological modeling for representing the 
temporal distribution of runoff as it moves through a watershed. It can account for the 
lag and attenuation of flow as water travels through the system.

The `uhfunc` field holds the unit hydrograph function, which typically takes a parameter 
(like time) and returns weights that describe how an input is distributed over time in the output.

When called, the UnitHydroFlux object applies the unit hydrograph to the input flow series, 
effectively convolving the input with the unit hydrograph to produce the routed output flow.

This structure is designed to be flexible and can be integrated into larger hydrological models 
to represent various routing processes in different parts of a water system.

"""
struct UnitHydroFlux{solvetype} <: AbstractUnitHydroFlux
    "A vector of input variables (Num)"
    inputs::Vector{Num}
    "A vector of output variables (Num)"
    outputs::Vector{Num}
    "A vector of parameter variables (Num)"
    params::Vector{Num}
    "The unit hydrograph function"
    uhfunc::Function
    "A named tuple containing information about inputs, outputs, parameters, and states"
    meta::HydroMeta

    function UnitHydroFlux(
        input::Num,
        param::Num,
        uhfunc::Function;
        output::Union{Num,Nothing}=nothing,
        solvetype::Symbol=:unithydro1,
    )
        input_name = Symbolics.tosymbol(input, escape=false)
        param_name = Symbolics.tosymbol(param, escape=false)
        if isnothing(output)
            output_name = Symbol(input_name, :_routed)
            output = first(@variables $output_name)
        else
            output_name = Symbolics.tosymbol(output, escape=false)
        end
        #* Setup the name information of the hydroroutement
        meta = HydroMeta(inputs=[input_name], outputs=[output_name], params=[param_name], name=Symbol(output_name, :_uh_flux))

        return new{solvetype}(
            [input],
            [output],
            [param],
            uhfunc,
            meta
        )
    end
end

"""
    (flux::UnitHydroFlux)(input::Union{Vector,Matrix,Array}, pas::ComponentVector; ptypes::AbstractVector{Symbol}=Symbol[], kwargs...)

Apply the unit hydrograph flux model to input data of various dimensions.

# Arguments
- `input`: Input data, which can be:
  - `Vector`: A vector of input values for a single time step (not supported, will throw an error).
  - `Matrix`: A matrix of input values, where each column represents a different time step.
  - `Array`: A array of input values, with dimensions (var_names, node_names, ts_len).
- `pas::ComponentVector`: A component vector containing parameter values.
- `ptypes::AbstractVector{Symbol}`: A vector of symbols representing parameter categories (only used for `Array` input).
- `kwargs...`: Additional keyword arguments (unused in this function), provided for compatibility with the component callable function API.

# Returns
- For matrix input: A matrix where each column is the result of applying the unit hydrograph to the corresponding input column.
- For array input: A array of routed outputs, with dimensions (output_var_names, node_names, ts_len).

# Notes
- The behavior differs based on the `solvetype` specified during the `UnitHydroFlux` construction:
  - `:unithydro1` uses a discrete problem solver approach.
  - `:unithydro2` uses a sparse matrix convolution approach.
- Vector input is not supported and will throw an error.
"""

(::UnitHydroFlux)(::Vector, ::ComponentVector; kwargs...) = @error "UnitHydroFlux is not support for single timepoint"

function (flux::UnitHydroFlux{:unithydro1})(input::Matrix, pas::ComponentVector, timeidx::Vector{<:Number}=collect(1:size(input)[2]); kwargs...)
    solver = get(kwargs, :solver, DiscreteSolver())
    input_vec = input[1, :]
    #* convert the lagflux to a discrete problem
    function lag_prob(u, p, t)
        u = circshift(u, -1)
        u[end] = 0.0
        input_vec[Int(t)] .* p[:weight] .+ u
    end
    #* prepare the initial states
    uh_weight = flux.uhfunc(pas[:params][get_param_names(flux)[1]])
    initstates = input_vec[1] .* uh_weight
    #* solve the problem
    sol = solver(lag_prob, ComponentVector(weight=uh_weight), initstates, timeidx)
    reshape(sol[1, :], 1, length(input_vec))
end

function (flux::UnitHydroFlux{:unithydro2})(input::Matrix, pas::ComponentVector, timeidx::Vector{<:Number}=collect(1:size(input)[2]); kwargs...)
    input_vec = input[1, :]
    uh_weight = flux.uhfunc(pas[:params][get_param_names(flux)[1]])
    uh_result = [-(i - 1) => uh_wi .* input_vec for (i, uh_wi) in enumerate(uh_weight)]
    #* construct the sparse matrix
    uh_sparse_matrix = spdiagm(uh_result...)
    #* sum the matrix
    sum_route = sum(uh_sparse_matrix, dims=2)[1:end-length(uh_weight)+1]
    reshape(sum_route, 1, length(input_vec))
end

function (uh::AbstractUnitHydroFlux)(input::Array, pas::ComponentVector, timeidx::Vector{<:Number}=collect(1:size(input)[3]); ptypes::AbstractVector{Symbol}, kwargs...)
    #* array dims: (variable dim, num of node, sequence length)
    #* Extract the initial state of the parameters and routement in the pas variable
    pytype_params = [pas[:params][ptype] for ptype in ptypes]

    sols = map(eachindex(ptypes)) do (idx)
        tmp_pas = ComponentVector(params=pytype_params[idx])
        node_sols = reduce(hcat, uh(input[:, idx, :], tmp_pas, timeidx))
        node_sols
    end
    sol_arr = reduce((m1, m2) -> cat(m1, m2, dims=3), sols)
    return permutedims(sol_arr, (1, 3, 2))
end<|MERGE_RESOLUTION|>--- conflicted
+++ resolved
@@ -226,7 +226,6 @@
 
         #* Constructing a calculation expression based on a neural network
         flux_expr = LuxCore.stateless_apply(chain, nn_input, lazy_params)
-<<<<<<< HEAD
         nn_func = (x, p) -> LuxCore.stateless_apply(chain, x, ComponentVector(p, init_params_axes))
 
         #* neuralflux meta
@@ -237,26 +236,6 @@
             inputs, outputs, chain_params,
             flux_expr, nn_func,
             meta, nninfos,
-=======
-
-        #* Define the neural network calculation function without Symbolics definition
-        nn_func = (x, p) -> LuxCore.stateless_apply(chain, x, ComponentVector(p, init_params_axes))
-
-        #* neuralflux metadata infos
-        infos = (input=input_names, output=output_names, param=Symbol[], nn=[chain_name])
-
-        #* neuralflux nnios
-        nnios = (input=nn_input, output=nn_output, paramlen=length(init_params))
-
-        new(
-            input_vars,
-            output_vars,
-            chain_params,
-            flux_expr,
-            nn_func,
-            infos,
-            nnios
->>>>>>> 6e2e7f7d
         )
     end
 
@@ -302,13 +281,8 @@
     flux.func(input', nn_params_vec)
 end
 
-<<<<<<< HEAD
 function (flux::AbstractNeuralFlux)(input::Array, pas::ComponentVector, timeidx::Vector{<:Number}=collect(1:size(input)[3]); kwargs...)
     nn_params = pas[:nn][get_nn_names(flux)[1]]
-=======
-function (flux::AbstractNeuralFlux)(input::Array, pas::ComponentVector; kwargs...)
-    nn_params = pas[:nn][flux.infos[:nn][1]]
->>>>>>> 6e2e7f7d
     #* array dims: (ts_len * node_names * var_names)
     flux_output_vec = [flux.func(input[:, i, :], nn_params) for i in 1:size(input)[2]]
     flux_output_arr = reduce((m1, m2) -> cat(m1, m2, dims=3), flux_output_vec)
